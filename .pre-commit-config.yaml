default_stages: [ commit, merge-commit, push, prepare-commit-msg, commit-msg,
                  post-checkout, post-commit, post-merge, post-rewrite ]
exclude: |
  (?x)(
  LICENSE|
  \.(html|csv|svg)$|
  EAB_tools/tools.py  # This is old code
  )
repos:
  - repo: https://github.com/pre-commit/pre-commit-hooks
    rev: v4.5.0
    hooks:
      - id: check-added-large-files  # Prevent giant files from being committed.
      - id: check-ast  # Simply check whether files parse as valid python.
      - id: check-case-conflict  # Check for files with names that would conflict on a
                                 # case-insensitive filesystem like macOS HFS+ or
                                 # Windows FAT.
      - id: check-merge-conflict # Check for files that contain merge conflict strings.
      - id: check-toml  # checks toml files for parseable syntax.
      - id: check-yaml  # checks yaml files for parseable syntax.
      - id: destroyed-symlinks  # Detects symlinks which are changed to regular files
                                # with a content of a path which that symlink was
                                # pointing to. This usually happens on Windows when a
                                # user clones a repository that has symlinks, but they
                                # do not have the permission to create symlinks.
      - id: detect-private-key  # Checks for the existence of private keys.
      - id: end-of-file-fixer  # Makes sure files end in a newline and only a newline.
      - id: mixed-line-ending  # Replaces or checks mixed line ending.
      - id: trailing-whitespace  # Trims trailing whitespace.

  - repo: https://github.com/psf/black
    rev: 24.1.0
    hooks:
      - id: black-jupyter

  - repo: https://github.com/PyCQA/flake8
    rev: 7.0.0
    hooks:
      - id: flake8
        additional_dependencies:
          - flake8-bugbear==24.1.17
          - flake8-comprehensions==3.14.0
<<<<<<< HEAD
          - Flake8-pyproject==1.2.3
=======
        args:
          - '--extend-ignore=E203'
>>>>>>> ab6f42e6

  - repo: https://github.com/PyCQA/isort
    rev: 5.13.2
    hooks:
      - id: isort
        name: isort (python)

  - repo: local
    hooks:
      - id: mypy
        name: mypy
        entry: mypy .
        language: system
        pass_filenames: false
        types:
          - python

  - repo: https://github.com/asottile/pyupgrade
    rev: v3.15.0
    hooks:
      - id: pyupgrade
        args:
          - --py39-plus

  - repo: https://github.com/pycqa/pydocstyle
    rev: 6.3.0
    hooks:
      - id: pydocstyle
        additional_dependencies:
          - toml
          - tomli
        # Don't let `pre-commit` pass filenames
        # Instead, use `pydocstyle`'s default settings from pyproject.toml
        pass_filenames: false

  - repo: https://github.com/kynan/nbstripout
    rev: 0.6.1
    hooks:
      - id: nbstripout
        args: ['--extra-keys=cell.metadata.pycharm']
        stages:
          - manual
      - id: nbstripout
        name: nbstripout pycharm metadata
        alias: nbstripout-pycharm
        args:
          - '--extra-keys=cell.metadata.pycharm'
          - --keep-output
          - --keep-count

  - repo: https://github.com/nbQA-dev/nbQA
    rev: 1.7.1
    hooks:
      - id: nbqa-check-ast
      - id: nbqa-flake8
        additional_dependencies:
          - flake8==7.0.0
          - flake8-bugbear==24.1.17
          - flake8-comprehensions==3.14.0
          - Flake8-pyproject==1.2.3
        args:
          - '--extend-ignore=E203,E402'
      - id: nbqa-isort
        additional_dependencies:
          - isort==5.13.2
      - id: nbqa-mypy
        additional_dependencies:
          - mypy==1.7.0
          - matplotlib  # for its type hints
        exclude: \.py$
      - id: nbqa-pyupgrade
        additional_dependencies:
          - pyupgrade==v3.15.0
        args:
          - --py39-plus  # Synchronize with args in regular hook
  - repo: https://github.com/python-jsonschema/check-jsonschema.git
    rev: 0.27.3
    hooks:
      - id: check-github-actions
      - id: check-github-workflows<|MERGE_RESOLUTION|>--- conflicted
+++ resolved
@@ -40,12 +40,9 @@
         additional_dependencies:
           - flake8-bugbear==24.1.17
           - flake8-comprehensions==3.14.0
-<<<<<<< HEAD
           - Flake8-pyproject==1.2.3
-=======
         args:
           - '--extend-ignore=E203'
->>>>>>> ab6f42e6
 
   - repo: https://github.com/PyCQA/isort
     rev: 5.13.2
